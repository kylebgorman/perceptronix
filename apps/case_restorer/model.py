"""Case restorer model."""

import json

from typing import Dict, Iterator, List, Tuple

import nlup
import perceptronix

from case_restorer import *


# Constant feature strings.


INITIAL = "*initial*"
PENINITIAL = "*peninitial*"

HYPHEN = "*hyphen*"
NUMBER = "*number*"


Tokens = List[str]
Tags = List[TokenCase]
Patterns = List[Pattern]

Vector = List[str]
Vectors = List[Vector]


class CaseRestorer(object):
    """Case restorer model."""

    slots = ["_classifier", "_mpt"]

    def __init__(
        self, nfeats: int = 0x1000, order: int = 2, mpt: MixedPatternTable = {}
    ):
<<<<<<< HEAD
        self._classifier = perceptronix.SparseDenseMultinomialSequentialClassifier(
            nfeats, len(TokenCase), order
        )
=======
        self._classifier = \
            perceptronix.SparseDenseMultinomialSequentialClassifier(
                nfeats, len(case.TokenCase), order
            )
>>>>>>> 92f2b4d3
        self._mpt = mpt

    # (De)serialization methods, overwritten to handle MPT, stored in the
    # metadata.

    @classmethod
    def read(cls, filename: str, order: int):
        """Reads case restorer model from serialized model file."""
        (
            classifier,
            metadata,
        ) = perceptronix.SparseDenseMultinomialSequentialClassifier.read(
            filename, order
        )
        new = cls.__new__(cls)
        new._classifier = classifier
        new._mpt = json.loads(metadata)
        return new

    def write(self, filename) -> None:
        self._classifier.write(filename, json.dumps(self._mpt))

    # Data readers.

    @staticmethod
    def sentences_from_file(filename: str) -> Iterator[Tokens]:
        with open(filename, "r") as source:
            for line in source:
                yield line.split()

    @staticmethod
    def tagged_sentences_from_file(
        filename: str
    ) -> Iterator[Tuple[Tokens, Tags, Patterns]]:
        for tokens in CaseRestorer.sentences_from_file(filename):
            (tags, patterns) = zip(*(get_tc(token) for token in tokens))
            # Casefolds after we get the labels.
            tokens = [token.casefold() for token in tokens]
            yield (tokens, list(tags), list(patterns))

    # Feature extraction.

    @staticmethod
    @nlup.listify
    def extract_emission_features(tokens: Tokens) -> Iterator[Vector]:
        """Generates emission feature vectors for a sentence."""
        # Tokens are assumed to have already been case-folded.
        for (i, token) in enumerate(tokens):
            vector = [f"w_i={token}"]
            # Context features.
            if i == 0:
                vector.append(INITIAL)
            else:
                vector.append(f"w_i-1={tokens[i - 1]}")
                if i == 1:
                    vector.append(PENINITIAL)
                else:
                    vector.append(f"w_i-2={tokens[i - 2]}")
            if i < len(tokens) - 1:
                vector.append(f"w_i+1={tokens[i + 1]}")
                if i < len(tokens) - 2:
                    vector.append(f"w_i+2={tokens[i + 2]}")
            # Shape features.
            if "-" in token:
                vector.append(HYPHEN)
            if any(ch.isdigit() for ch in token):
                vector.append(NUMBER)
            yield vector

    # Training and prediction.

    def train(self, vectors: Vectors, tags: Tags) -> Iterator[bool]:
        return self._classifier.train(vectors, tags)

    def predict(self, vectors: Vectors) -> Iterator[TokenCase]:
        for label in self._classifier.predict(vectors):
            yield TokenCase(label)

    def evaluate(self, vectors: Vectors, tags: Tags) -> int:
        return sum(
            tag == predicted_tag
            for (tag, predicted_tag) in zip(tags, self.predict(vectors))
        )

    def apply(self, tokens: Tokens) -> Iterator[str]:
        vectors = CaseRestorer.extract_emission_features(tokens)
        for (token, tag) in zip(tokens, self.predict(vectors)):
            pattern = self._mpt.get(token)
            yield apply_tc(token, tag, pattern)

    # Delegates all attributes not otherwise defined to the underlying
    # classifier.

    def __getattr__(self, name):
        return getattr(self._classifier, name)<|MERGE_RESOLUTION|>--- conflicted
+++ resolved
@@ -36,16 +36,9 @@
     def __init__(
         self, nfeats: int = 0x1000, order: int = 2, mpt: MixedPatternTable = {}
     ):
-<<<<<<< HEAD
         self._classifier = perceptronix.SparseDenseMultinomialSequentialClassifier(
             nfeats, len(TokenCase), order
         )
-=======
-        self._classifier = \
-            perceptronix.SparseDenseMultinomialSequentialClassifier(
-                nfeats, len(case.TokenCase), order
-            )
->>>>>>> 92f2b4d3
         self._mpt = mpt
 
     # (De)serialization methods, overwritten to handle MPT, stored in the
